from typing import List, Optional, Union

import numpy as np
import pandas as pd
import xarray as xr
from scipy.signal import medfilt2d, wiener
from skimage.filters.rank import maximum, mean, median, minimum
from skimage.measure import regionprops_table
from skimage.morphology import disk
from skimage.restoration import unsupervised_wiener

from ..base_logger import logger
from ..constants import COLORS, Attrs, Dims, Features, Layers, Props
from ..la.label import _format_labels
from ..pl import _get_listed_colormap
from .intensity import sum_intensity
from .utils import (
    _colorize,
    _label_segmentation_mask,
    _normalize,
    _remove_segmentation_mask_labels,
    _remove_unlabeled_cells,
    _render_label,
)


@xr.register_dataset_accessor("pp")
class PreprocessingAccessor:
    """The image accessor enables fast indexing and preprocesses image.data"""

    def __init__(self, xarray_obj):
        self._obj = xarray_obj

    def __getitem__(self, indices) -> xr.Dataset:
        """Fast subsetting the image container. The following examples show how
        the user can subset the image container:

        Subset the image container using x and y coordinates:
        >> ds.pp[0:50, 0:50]

        Subset the image container using x and y coordinates and channels:
        >> ds.pp['Hoechst', 0:50, 0:50]

        Subset the image container using channels:
        >> ds.pp['Hoechst']

        Multiple channels can be selected by passing a list of channels:
        >> ds.pp[['Hoechst', 'CD4']]

        Parameters:
        -----------
        indices: str, slice, list, tuple
            The indices to subset the image container.
        Returns:
        --------
        xarray.Dataset
            The subsetted image container.
        """
        # print(indices)
        # argument handling
        if type(indices) is str:
            c_slice = [indices]
            x_slice = slice(None)
            y_slice = slice(None)
        elif type(indices) is slice:
            c_slice = slice(None)
            x_slice = indices
            y_slice = slice(None)
        elif type(indices) is list:
            all_str = all([type(s) is str for s in indices])

            if all_str:
                c_slice = indices
                x_slice = slice(None)
                y_slice = slice(None)
        elif type(indices) is tuple:
            all_str = all([type(s) is str for s in indices])

            if all_str:
                c_slice = [*indices]
                x_slice = slice(None)
                y_slice = slice(None)

            if len(indices) == 2:
                if (type(indices[0]) is slice) & (type(indices[1]) is slice):
                    c_slice = slice(None)
                    x_slice = indices[0]
                    y_slice = indices[1]
                elif (type(indices[0]) is str) & (type(indices[1]) is slice):
                    # Handles arguments in form of im['Hoechst', 500:1000]
                    c_slice = [indices[0]]
                    x_slice = indices[1]
                    y_slice = slice(None)
                elif (type(indices[0]) is list) & (type(indices[1]) is slice):
                    c_slice = indices[0]
                    x_slice = indices[1]
                    y_slice = slice(None)
                else:
                    raise AssertionError("Some error in handling the input arguments")

            elif len(indices) == 3:
                if type(indices[0]) is str:
                    c_slice = [indices[0]]
                elif type(indices[0]) is list:
                    c_slice = indices[0]
                else:
                    raise AssertionError("First index must index channel coordinates.")

                if (type(indices[1]) is slice) & (type(indices[2]) is slice):
                    x_slice = indices[1]
                    y_slice = indices[2]

        ds = self._obj.pp.get_channels(c_slice)
        return ds.pp.get_bbox(x_slice, y_slice)

    def get_bbox(self, x_slice: slice, y_slice: slice) -> xr.Dataset:
        """
        Returns the bounds of the image container.

        Parameters
        ----------
        x_slice : slice
            The slice representing the x-coordinates for the bounding box.
        y_slice : slice
            The slice representing the y-coordinates for the bounding box.

        Returns:
        --------
        xarray.Dataset
            The updated image container.
        """

        # get the dimensionality of the image
        xdim = self._obj.coords[Dims.X]
        ydim = self._obj.coords[Dims.Y]

        # set the start and stop indices
        x_start = xdim[0] if x_slice.start is None else x_slice.start
        y_start = ydim[0] if y_slice.start is None else y_slice.start
        x_stop = xdim[-1] if x_slice.stop is None else x_slice.stop
        y_stop = ydim[-1] if y_slice.stop is None else y_slice.stop

        # set up query
        query = {
            Dims.X: x_slice,
            Dims.Y: y_slice,
        }

        # handle case when there are cells in the image
        if Dims.CELLS in self._obj.dims:
            # num_cells = self._obj.dims[Dims.CELLS]

            coords = self._obj[Layers.OBS]
            cells = (
                (coords.loc[:, Features.X] >= x_start)
                & (coords.loc[:, Features.X] <= x_stop)
                & (coords.loc[:, Features.Y] >= y_start)
                & (coords.loc[:, Features.Y] <= y_stop)
            ).values
            # calculates the number of cells that were dropped due setting the bounding box
            # lost_cells = num_cells - sum(cells)

            # if lost_cells > 0:
            # logger.warning(f"Dropped {lost_cells} cells.")

            # finalise query
            query[Dims.CELLS] = cells

        return self._obj.sel(query)

    def get_channels(self, channels: Union[List[str], str]) -> xr.Dataset:
        """
        Returns a single channel as a numpy array.

        Parameters
        ----------
        channels: Union[str, list]
            The name of the channel or a list of channel names.

        Returns
        -------
        xarray.Dataset
            The selected channels as a new image container.
        """
        if isinstance(channels, str):
            channels = [channels]
        # build query
        query = {Dims.CHANNELS: channels}

        return self._obj.sel(query)

    def add_channel(self, channels: Union[str, list], array: np.ndarray) -> xr.Dataset:
        """
        Adds channel(s) to an existing image container.

        Parameters
        ----------
        channels : Union[str, list]
            The name of the channel or a list of channel names to be added.
        array : np.ndarray
            The numpy array representing the channel(s) to be added.

        Returns
        -------
        xarray.Dataset
            The updated image container with added channel(s).
        """
        assert type(array) is np.ndarray, "Added channel(s) must be numpy arrays"

        if array.ndim == 2:
            array = np.expand_dims(array, 0)

        if type(channels) is str:
            channels = [channels]

        self_channels, self_x_dim, self_y_dim = self._obj[Layers.IMAGE].shape
        other_channels, other_x_dim, other_y_dim = array.shape

        assert (
            len(channels) == other_channels
        ), "The length of channels must match the number of channels in array (DxMxN)."
        assert (self_x_dim == other_x_dim) & (self_y_dim == other_y_dim), "Dims do not match."

        da = xr.DataArray(
            array,
            coords=[channels, range(other_x_dim), range(other_y_dim)],
            dims=Dims.IMAGE,
            name=Layers.IMAGE,
        )
        # im = xr.concat([self._obj[Layers.IMAGE], da], dim=Dims.IMAGE[0])

        return xr.merge([self._obj, da])

    def add_segmentation(self, segmentation: np.ndarray, copy: bool = True) -> xr.Dataset:
        """
        Adds a segmentation mask (_segmentation) field to the xarray dataset.

        Parameters
        ----------
        segmentation : np.ndarray
            A segmentation mask, i.e., a np.ndarray with image.shape = (x, y),
            that indicates the location of each cell.
        copy : bool
            If true the segmentation mask is copied.

        Returns:
        --------
        xr.Dataset
            The amended xarray.
        """

        assert ~np.any(segmentation < 0), "A segmentation mask may not contain negative numbers."

        y_dim, x_dim = segmentation.shape

        assert (x_dim == self._obj.dims[Dims.X]) & (
            y_dim == self._obj.dims[Dims.Y]
        ), "The shape of segmentation mask does not match that of the image."

        if copy:
            segmentation = segmentation.copy()

        # crete a data array with the segmentation mask
        da = xr.DataArray(
            segmentation,
            coords=[self._obj.coords[Dims.Y], self._obj.coords[Dims.X]],
            dims=[Dims.Y, Dims.X],
            name=Layers.SEGMENTATION,
        )

        # add cell coordinates
        obj = self._obj.copy()
        obj.coords[Dims.CELLS] = np.unique(segmentation[segmentation > 0]).astype(int)

        return xr.merge([obj, da])

    def add_observations(
        self,
        properties: Union[str, list, tuple] = ("label", "centroid"),
        return_xarray: bool = False,
    ) -> xr.Dataset:
        """
        Adds properties derived from the mask to the image container.

        Parameters
        ----------
        properties : Union[str, list, tuple]
            A list of properties to be added to the image container. See
            skimage.measure.regionprops_table for a list of available properties.
        return_xarray : bool
            If true, the function returns an xarray.DataArray with the properties
            instead of adding them to the image container.

        Returns
        -------
        xr.DataSet
            The amended image container.
        """
        if Layers.SEGMENTATION not in self._obj:
            raise ValueError("No segmentation mask found.")

        if type(properties) is str:
            properties = [properties]

        if "label" not in properties:
            properties = ["label", *properties]

        table = regionprops_table(self._obj[Layers.SEGMENTATION].values, properties=properties)

        label = table.pop("label")
        data = []
        cols = []

        for k, v in table.items():
            if Dims.FEATURES in self._obj.coords:
                if k in self._obj.coords[Dims.FEATURES] and not return_xarray:
                    logger.warning(f"Found {k} in _obs. Skipping.")
                    continue
            cols.append(k)
            data.append(v)

        if len(data) == 0:
            logger.warning("Warning: No properties were added.")
            return self._obj

        da = xr.DataArray(
            np.stack(data, -1),
            coords=[label, cols],
            dims=[Dims.CELLS, Dims.FEATURES],
            name=Layers.OBS,
        )

        if return_xarray:
            return da

        # if there are already observations, concatenate them
        if Layers.OBS in self._obj:
            logger.info("Found _obs in image container. Concatenating.")
            da = xr.concat(
                [self._obj[Layers.OBS].copy(), da],
                dim=Dims.FEATURES,
            )

        return xr.merge([self._obj, da])

    def add_quantification(
        self,
        channels: Union[str, list] = "all",
        func=sum_intensity,
        remove_unlabeled=True,
        key_added: str = Layers.INTENSITY,
        return_xarray=False,
    ) -> xr.Dataset:
        """
        Quantify channel intensities over the segmentation mask.

        Parameters
        ----------
        channels : Union[str, list], optional
            The name of the channel or a list of channel names to be added. Default is "all".
        func : Callable, optional
            The function used for quantification. Default is sum_intensity.
        remove_unlabeled : bool, optional
            Whether to remove unlabeled cells. Default is True.
        key_added : str, optional
            The key under which the quantification data will be stored in the image container. Default is Layers.INTENSITY.
        return_xarray : bool, optional
            If True, the function returns an xarray.DataArray with the quantification data instead of adding it to the image container.

        Returns
        -------
        xr.Dataset or xr.DataArray
            The updated image container with added quantification data or the quantification data as a separate xarray.DataArray.
        """
        if Layers.SEGMENTATION not in self._obj:
            raise ValueError("No segmentation mask found.")

        if key_added in self._obj:
            logger.warning(f"Found {key_added} in image container. Please add a different key.")
            return self._obj

        if Dims.CELLS not in self._obj.coords:
            logger.warning("No cell coordinates found. Adding _obs table.")
            self._obj = self._obj.pp.add_observations()

        measurements = []
        all_channels = self._obj.coords[Dims.CHANNELS].values.tolist()

        segmentation = self._obj[Layers.SEGMENTATION].values
        segmentation = _remove_unlabeled_cells(segmentation, self._obj.coords[Dims.CELLS].values)

        image = np.rollaxis(self._obj[Layers.IMAGE].values, 0, 3)
        props = regionprops_table(segmentation, intensity_image=image, extra_properties=(func,))
        cell_idx = props.pop("label")
        for k in sorted(props.keys(), key=lambda x: int(x.split("-")[-1])):
            if k.startswith(func.__name__):
                measurements.append(props[k])

        da = xr.DataArray(
            np.stack(measurements, -1),
            coords=[cell_idx, all_channels],
            dims=[Dims.CELLS, Dims.CHANNELS],
            name=key_added,
        )

        if return_xarray:
            return da

        return xr.merge([self._obj, da])

    def add_quantification_from_dataframe(self, df: pd.DataFrame, key_added: str = Layers.INTENSITY) -> xr.Dataset:
        """
        Adds an observation table to the image container. Columns of the
        dataframe have to match the channel coordinates of the image
        container, and the index of the dataframe has to match the cell coordinates
        of the image container.

        Parameters
        ----------
        df : pd.DataFrame
            A dataframe with the quantification values.
        key_added : str, optional
            The key under which the quantification data will be added to the image container.

        Returns
        -------
        xr.DataSet
            The amended image container.
        """
        if Layers.SEGMENTATION not in self._obj:
            raise ValueError("No segmentation mask found. A segmentation mask is required to add quantification.")

        # pulls out the cell and channel coordinates from the image container
        cells = self._obj.coords[Dims.CELLS].values
        channels = self._obj.coords[Dims.CHANNELS].values

        # create a data array from the dataframe
        da = xr.DataArray(
            df.loc[cells, channels].values,
            coords=[cells, channels],
            dims=[Dims.CELLS, Dims.CHANNELS],
            name=key_added,
        )

        return xr.merge([self._obj, da])

    def add_properties(
        self, array: Union[np.ndarray, list], prop: str = Features.LABELS, return_xarray: bool = False
    ) -> xr.Dataset:
        """
        Adds properties to the image container.

        Parameters
        ----------
        array : Union[np.ndarray, list]
            An array or list of properties to be added to the image container.
        prop : str, optional
            The name of the property. Default is Features.LABELS.
        return_xarray : bool, optional
            If True, the function returns an xarray.DataArray with the properties instead of adding them to the image container.

        Returns
        -------
        xr.Dataset or xr.DataArray
            The updated image container with added properties or the properties as a separate xarray.DataArray.
        """
        unique_labels = np.unique(self._obj[Layers.OBS].sel({Dims.FEATURES: Features.LABELS}))

        if type(array) is list:
            array = np.array(array)

        if prop == Features.LABELS:
            unique_labels = np.unique(_format_labels(array))

        da = xr.DataArray(
            array.reshape(-1, 1),
            coords=[unique_labels.astype(int), [prop]],
            dims=[Dims.LABELS, Dims.PROPS],
            name=Layers.LABELS,
        )

        if return_xarray:
            return da

        if Layers.LABELS in self._obj:
            da = xr.concat(
                [self._obj[Layers.LABELS], da],
                dim=Dims.PROPS,
            )

        return xr.merge([da, self._obj])

    def add_labels(
        self,
        df: Union[pd.DataFrame, None] = None,
        cell_col: str = "cell",
        label_col: str = "label",
        colors: Union[list, None] = None,
        names: Union[list, None] = None,
    ) -> xr.Dataset:
        """
        Adds labels to the image container.

        Parameters
        ----------
        df : Union[pd.DataFrame, None], optional
            A dataframe with the cell and label information. If None, a default labeling will be applied.
        cell_col : str, optional
            The name of the column in the dataframe representing cell coordinates. Default is "cell".
        label_col : str, optional
            The name of the column in the dataframe representing cell labels. Default is "label".
        colors : Union[list, None], optional
            A list of colors corresponding to the cell labels. If None, random colors will be assigned. Default is None.
        names : Union[list, None], optional
            A list of names corresponding to the cell labels. If None, default names will be assigned. Default is None.

        Returns
        -------
        xr.Dataset
            The updated image container with added labels.
        """
        if df is None:
            cells = self._obj.coords[Dims.CELLS].values
            labels = np.ones(len(cells))
            formated_labels = np.ones(len(cells))
            unique_labels = np.unique(formated_labels)
        else:
            sub = df.loc[:, [cell_col, label_col]].dropna()
            cells = sub.loc[:, cell_col].to_numpy().squeeze()
            labels = sub.loc[:, label_col].to_numpy().squeeze()

            if np.all([isinstance(i, str) for i in labels]):
                unique_labels = np.unique(labels)
                label_to_num = dict(zip(unique_labels, range(1, len(unique_labels) + 1)))
<<<<<<< HEAD
                # num_to_label = {v: k for k, v in label_to_num.items()}
                labels = np.array([label_to_num[label] for label in labels])
=======
                num_to_label = {v: k for k, v in label_to_num.items()}
                labels = np.array([label_to_num[l] for l in labels])
>>>>>>> bd577ba9
                names = [k for k, v in sorted(label_to_num.items(), key=lambda x: x[1])]

            assert ~np.all(labels < 0), "Labels must be >= 0."

            formated_labels = _format_labels(labels)
            unique_labels = np.unique(formated_labels)

        if np.all(formated_labels == labels):
            da = xr.DataArray(
                np.stack([formated_labels, labels], -1),
                coords=[cells, [Features.LABELS, Features.ORIGINAL_LABELS]],
                dims=[Dims.CELLS, Dims.FEATURES],
                name=Layers.OBS,
            )
        else:
            da = xr.DataArray(
                np.stack([formated_labels, labels], -1),
                coords=[
                    cells,
                    [
                        Features.LABELS,
                        Features.ORIGINAL_LABELS,
                    ],
                ],
                dims=[Dims.CELLS, Dims.FEATURES],
                name=Layers.OBS,
            )

        da = da.where(
            da.coords[Dims.CELLS].isin(
                self._obj.coords[Dims.CELLS],
            ),
            drop=True,
        )

        self._obj = xr.merge([self._obj.sel(cells=da.cells), da])

        if colors is not None:
            assert len(colors) == len(unique_labels), "Colors has the same."
        else:
            colors = np.random.choice(COLORS, size=len(unique_labels), replace=False)

        self._obj = self._obj.pp.add_properties(colors, Props.COLOR)

        if names is not None:
            assert len(names) == len(unique_labels), "Names has the same."
        else:
            names = [f"Cell type {i+1}" for i in range(len(unique_labels))]

        self._obj = self._obj.pp.add_properties(names, Props.NAME)
        self._obj[Layers.SEGMENTATION].values = _remove_unlabeled_cells(
            self._obj[Layers.SEGMENTATION].values, self._obj.coords[Dims.CELLS].values
        )

        # import pdb;pdb.set_trace()
        return xr.merge([self._obj.sel(cells=da.cells), da])

    def restore(self, method="wiener", **kwargs):
        """
        Restores the image using a specified method.

        Parameters
        ----------
        method : str, optional
            The method used for image restoration. Options are "wiener", "unsupervised_wiener", or "threshold". Default is "wiener".
        **kwargs : dict, optional
            Additional keyword arguments specific to the chosen method.

        Returns
        -------
        xr.Dataset
            The restored image container.
        """
        image_layer = self._obj[Layers.IMAGE]

        obj = self._obj.drop(Layers.IMAGE)

        if method == "wiener":
            restored = wiener(image_layer.values)
        elif method == "unsupervised_wiener":
            psf = np.ones((5, 5)) / 25
            restored, _ = unsupervised_wiener(image_layer.values.squeeze(), psf)
            restored = np.expand_dims(restored, 0)
        elif method == "threshold":
            value = kwargs.get("value", 128)
            rev_func = kwargs.get("rev_func", lambda x: x)
            restored = np.zeros_like(image_layer)
            idx = np.where(image_layer > rev_func(value))
            restored[idx] = image_layer[idx]
        elif method == "median":
            selem = kwargs.get("selem", disk(radius=1))
            restored = median(image_layer.values.squeeze(), footprint=selem)
        elif method == "mean":
            selem = kwargs.get("selem", disk(radius=1))
            restored = mean(image_layer.values.squeeze(), footprint=selem)
        elif method == "minimum":
            selem = kwargs.get("selem", disk(radius=1))
            restored = minimum(image_layer.values.squeeze(), footprint=selem)
        elif method == "maximum":
            selem = kwargs.get("selem", disk(radius=1))
            restored = maximum(image_layer.values.squeeze(), footprint=selem)
        elif method == "medfilt2d":
            kernel_size = kwargs.get("kernel_size", 3)
            
            if image_layer.values.ndim == 3:
                restore_array = []
                for i in range(image_layer.values.shape[0]):
                    restore_array.append(medfilt2d(image_layer.values[i].squeeze(), kernel_size))
                restored = np.stack(restore_array, 0)
            else:        
                restored = medfilt2d(image_layer.values.squeeze(), kernel_size)

        if restored.ndim == 2:
            restored = np.expand_dims(restored, 0)

        normed = xr.DataArray(
            restored,
            coords=image_layer.coords,
            dims=[Dims.CHANNELS, Dims.Y, Dims.X],
            name=Layers.IMAGE,
        )
        return xr.merge([obj, normed])

    def filter(self, quantile: float = 0.99, key_added: Optional[str] = None):
        # Pull out the image from its corresponding field (by default "_image")
        image_layer = self._obj[Layers.IMAGE]
        if isinstance(quantile, list):
            quantile = np.array(quantile)
        # Calulate quat
        lower = np.quantile(image_layer.values.reshape(image_layer.values.shape[0], -1), quantile, axis=1)
        print(lower, lower.shape)
        filtered = (image_layer - np.expand_dims(np.diag(lower) if lower.ndim > 1 else lower, (1, 2))).clip(min=0)

        if key_added is None:
            obj = self._obj.drop(Layers.IMAGE)

        filtered = xr.DataArray(
            filtered,
            coords=image_layer.coords,
            dims=[Dims.CHANNELS, Dims.Y, Dims.X],
            name=Layers.IMAGE if key_added is None else key_added,
        )
        return xr.merge([obj, filtered])

    def normalize(self):
        """
        Performs a percentile normalization on each channel.

        Returns
        -------
        xr.Dataset
            The image container with the normalized image stored in Layers.PLOT.
        """
        image_layer = self._obj[Layers.IMAGE]
        normed = xr.DataArray(
            _normalize(image_layer.values),
            coords=image_layer.coords,
            dims=[Dims.CHANNELS, Dims.Y, Dims.X],
            name=Layers.PLOT,
        )

        return xr.merge([self._obj, normed])

    def downsample(self, rate: int):
        image_layer = self._obj[Layers.IMAGE]
        # image_data = image_layer.values[:, ::rate,::rate]

        x = self._obj.x.values[::rate]
        y = self._obj.y.values[::rate]
        c = self._obj.channels.values
        # import pdb;pdb.set_trace()
        img = image_layer.values[:, ::rate, ::rate]
        # import pdb;pdb.set_trace()
        new_img = xr.DataArray(img, coords=[c, y, x], dims=[Dims.CHANNELS, Dims.Y, Dims.X], name=Layers.IMAGE)
        # import pdb;pdb.set_trace()
        obj = self._obj.drop(Layers.IMAGE)
        # import pdb;pdb.set_trace()

        if Layers.SEGMENTATION in self._obj:
            seg_layer = self._obj[Layers.SEGMENTATION]
            # import pdb;pdb.set_trace()
            new_seg = xr.DataArray(
                seg_layer.values[::rate, ::rate], coords=[y, x], dims=[Dims.Y, Dims.X], name=Layers.SEGMENTATION
            )
            # import pdb;pdb.set_trace()
            obj = obj.drop(Layers.SEGMENTATION)

        obj = obj.drop_dims([Dims.Y, Dims.X])

        return xr.merge([obj, new_img, new_seg])

    def colorize(
        self,
        colors: List[str] = [
            "#e6194B",
            "#3cb44b",
            "#ffe119",
            "#4363d8",
            "#f58231",
            "#911eb4",
            "#42d4f4",
            "#f032e6",
            "#bfef45",
            "#fabed4",
            "#469990",
            "#dcbeff",
            "#9A6324",
            "#fffac8",
            "#800000",
            "#aaffc3",
            "#808000",
            "#ffd8b1",
            "#000075",
            "#a9a9a9",
        ],
        background: str = "black",
        normalize: bool = True,
        merge: bool = True,
    ) -> xr.Dataset:
        """
        Colorizes a stack of images.

        Parameters
        ----------
        colors : List[str], optional
            A list of strings that denote the color of each channel. Default is ["C0", "C1", "C2", "C3"].
        background : str, optional
            Background color of the colorized image. Default is "black".
        normalize : bool, optional
            Normalize the image prior to colorizing it. Default is True.
        merge : True, optional
            Merge the channel dimension. Default is True.

        Returns
        -------
        xr.Dataset
            The image container with the colorized image stored in Layers.PLOT.
        """
        if isinstance(colors, str):
            colors = [colors]

        image_layer = self._obj[Layers.IMAGE]
        colored = _colorize(
            image_layer.values,
            colors=colors,
            background=background,
            normalize=normalize,
        )
        da = xr.DataArray(
            colored,
            coords=[
                image_layer.coords[Dims.CHANNELS],
                image_layer.coords[Dims.Y],
                image_layer.coords[Dims.X],
                ["r", "g", "b", "a"],
            ],
            dims=[Dims.CHANNELS, Dims.Y, Dims.X, Dims.RGBA],
            name=Layers.PLOT,
            attrs={Attrs.IMAGE_COLORS: {k.item(): v for k, v in zip(image_layer.coords[Dims.CHANNELS], colors)}},
        )

        if merge:
            da = da.sum(Dims.CHANNELS, keep_attrs=True)
            da.values[da.values > 1] = 1.0

        return xr.merge([self._obj, da])

    def render_segmentation(
        self,
        alpha: float = 0,
        alpha_boundary: float = 1,
        mode: str = "inner",
    ) -> xr.Dataset:
        """
        Render the segmentation layer of the data object.

        This method renders the segmentation layer of the data object and returns an updated data object
        with the rendered visualization. The rendered segmentation is represented in RGBA format.

        Parameters
        ----------
        alpha : float, optional
            The alpha value to control the transparency of the rendered segmentation. Default is 0.
        alpha_boundary : float, optional
            The alpha value for boundary pixels in the rendered segmentation. Default is 1.
        mode : str, optional
            The mode for rendering the segmentation: "inner" for internal region, "boundary" for boundary pixels.
            Default is "inner".

        Returns
        -------
        any
            The updated data object with the rendered segmentation as a new plot layer.

        Notes
        -----
        - The function extracts the segmentation layer and information about boundary pixels from the data object.
        - It applies the specified alpha values and mode to render the segmentation.
        - The rendered segmentation is represented in RGBA format and added as a new plot layer to the data object.
        """
        assert Layers.SEGMENTATION in self._obj, "Add Segmentation first."

        color_dict = {1: "white"}
        cmap = _get_listed_colormap(color_dict)
        segmentation = self._obj[Layers.SEGMENTATION].values
        segmentation = _remove_segmentation_mask_labels(segmentation, self._obj.coords[Dims.CELLS].values)
        # mask = _label_segmentation_mask(segmentation, cells_dict)

        if Layers.PLOT in self._obj:
            attrs = self._obj[Layers.PLOT].attrs
            rendered = _render_label(
                segmentation,
                cmap,
                self._obj[Layers.PLOT].values,
                alpha=alpha,
                alpha_boundary=alpha_boundary,
                mode=mode,
            )
            self._obj = self._obj.drop_vars(Layers.PLOT)
        else:
            attrs = {}
            rendered = _render_label(
                segmentation,
                cmap,
                alpha=alpha,
                alpha_boundary=alpha_boundary,
                mode=mode,
            )

        da = xr.DataArray(
            rendered,
            coords=[
                self._obj.coords[Dims.Y],
                self._obj.coords[Dims.X],
                ["r", "g", "b", "a"],
            ],
            dims=[Dims.Y, Dims.X, Dims.RGBA],
            name=Layers.PLOT,
            attrs=attrs,
        )
        return xr.merge([self._obj, da])

    def render_label(
        self, alpha: float = 0, alpha_boundary: float = 1, mode: str = "inner", override_color: Union[str, None] = None
    ) -> xr.Dataset:
        """
        Render the labeled cells in the data object.

        This method renders the labeled cells in the data object based on the label colors and segmentation.
        The rendered visualization is represented in RGBA format.

        Parameters
        ----------
        alpha : float, optional
            The alpha value to control the transparency of the rendered labels. Default is 0.
        alpha_boundary : float, optional
            The alpha value for boundary pixels in the rendered labels. Default is 1.
        mode : str, optional
            The mode for rendering the labels: "inner" for internal region, "boundary" for boundary pixels.
            Default is "inner".
        override_color : any, optional
            The color value to override the default label colors. Default is None.

        Returns
        -------
        any
            The updated data object with the rendered labeled cells as a new plot layer.

        Raises
        ------
        AssertionError
            If the data object does not contain label information. Use 'add_labels' function to add labels first.

        Notes
        -----
        - The function retrieves label colors from the data object and applies the specified alpha values and mode.
        - It renders the labeled cells based on the label colors and the segmentation layer.
        - The rendered visualization is represented in RGBA format and added as a new plot layer to the data object.
        - If 'override_color' is provided, all labels will be rendered using the specified color.
        """
        assert Layers.LABELS in self._obj, "Add labels via the add_labels function first."

        # TODO: Attribute class in constants.py
        color_dict = self._obj.la._label_to_dict(Props.COLOR, relabel=True)
        if override_color is not None:
            color_dict = {k: override_color for k in color_dict.keys()}

        cmap = _get_listed_colormap(color_dict)

        cells_dict = self._obj.la._cells_to_label(relabel=True)
        segmentation = self._obj[Layers.SEGMENTATION].values
        mask = _label_segmentation_mask(segmentation, cells_dict)

        if Layers.PLOT in self._obj:
            attrs = self._obj[Layers.PLOT].attrs
            rendered = _render_label(
                mask,
                cmap,
                self._obj[Layers.PLOT].values,
                alpha=alpha,
                alpha_boundary=alpha_boundary,
                mode=mode,
            )
            self._obj = self._obj.drop_vars(Layers.PLOT)
        else:
            attrs = {}
            rendered = _render_label(mask, cmap, alpha=alpha, alpha_boundary=alpha_boundary, mode=mode)

        da = xr.DataArray(
            rendered,
            coords=[
                self._obj.coords[Dims.Y],
                self._obj.coords[Dims.X],
                ["r", "g", "b", "a"],
            ],
            dims=[Dims.Y, Dims.X, Dims.RGBA],
            name=Layers.PLOT,
            attrs=attrs,
        )

        return xr.merge([self._obj, da])<|MERGE_RESOLUTION|>--- conflicted
+++ resolved
@@ -532,13 +532,9 @@
             if np.all([isinstance(i, str) for i in labels]):
                 unique_labels = np.unique(labels)
                 label_to_num = dict(zip(unique_labels, range(1, len(unique_labels) + 1)))
-<<<<<<< HEAD
+
                 # num_to_label = {v: k for k, v in label_to_num.items()}
                 labels = np.array([label_to_num[label] for label in labels])
-=======
-                num_to_label = {v: k for k, v in label_to_num.items()}
-                labels = np.array([label_to_num[l] for l in labels])
->>>>>>> bd577ba9
                 names = [k for k, v in sorted(label_to_num.items(), key=lambda x: x[1])]
 
             assert ~np.all(labels < 0), "Labels must be >= 0."
