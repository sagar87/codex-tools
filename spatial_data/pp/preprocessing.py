from typing import List, Optional, Union

import numpy as np
import pandas as pd
import xarray as xr
from scipy.signal import medfilt2d, wiener
from skimage.filters.rank import maximum, mean, median, minimum
from skimage.measure import regionprops_table
from skimage.morphology import disk
from skimage.restoration import unsupervised_wiener

from ..base_logger import logger
from ..constants import COLORS, Attrs, Dims, Features, Layers, Props
from ..la.label import _format_labels
from ..pl import _get_listed_colormap
from .intensity import sum_intensity
from .utils import (
    _colorize,
    _label_segmentation_mask,
    _normalize,
    _remove_segmentation_mask_labels,
    _remove_unlabeled_cells,
    _render_label,
)


@xr.register_dataset_accessor("pp")
class PreprocessingAccessor:
    """The image accessor enables fast indexing and preprocesses image.data"""

    def __init__(self, xarray_obj):
        self._obj = xarray_obj

    def __getitem__(self, indices) -> xr.Dataset:
        """Fast subsetting the image container. The following examples show how
        the user can subset the image container:

        Subset the image container using x and y coordinates:
        >> ds.pp[0:50, 0:50]

        Subset the image container using x and y coordinates and channels:
        >> ds.pp['Hoechst', 0:50, 0:50]

        Subset the image container using channels:
        >> ds.pp['Hoechst']

        Multiple channels can be selected by passing a list of channels:
        >> ds.pp[['Hoechst', 'CD4']]

        Parameters:
        -----------
        indices: str, slice, list, tuple
            The indices to subset the image container.
        Returns:
        --------
        xarray.Dataset
            The subsetted image container.
        """
        # print(indices)
        # argument handling
        if type(indices) is str:
            c_slice = [indices]
            x_slice = slice(None)
            y_slice = slice(None)
        elif type(indices) is slice:
            c_slice = slice(None)
            x_slice = indices
            y_slice = slice(None)
        elif type(indices) is list:
            all_str = all([type(s) is str for s in indices])

            if all_str:
                c_slice = indices
                x_slice = slice(None)
                y_slice = slice(None)
        elif type(indices) is tuple:
            all_str = all([type(s) is str for s in indices])

            if all_str:
                c_slice = [*indices]
                x_slice = slice(None)
                y_slice = slice(None)

            if len(indices) == 2:
                if (type(indices[0]) is slice) & (type(indices[1]) is slice):
                    c_slice = slice(None)
                    x_slice = indices[0]
                    y_slice = indices[1]
                elif (type(indices[0]) is str) & (type(indices[1]) is slice):
                    # Handles arguments in form of im['Hoechst', 500:1000]
                    c_slice = [indices[0]]
                    x_slice = indices[1]
                    y_slice = slice(None)
                elif (type(indices[0]) is list) & (type(indices[1]) is slice):
                    c_slice = indices[0]
                    x_slice = indices[1]
                    y_slice = slice(None)
                else:
                    raise AssertionError("Some error in handling the input arguments")

            elif len(indices) == 3:
                if type(indices[0]) is str:
                    c_slice = [indices[0]]
                elif type(indices[0]) is list:
                    c_slice = indices[0]
                else:
                    raise AssertionError("First index must index channel coordinates.")

                if (type(indices[1]) is slice) & (type(indices[2]) is slice):
                    x_slice = indices[1]
                    y_slice = indices[2]

        ds = self._obj.pp.get_channels(c_slice)
        return ds.pp.get_bbox(x_slice, y_slice)

    def get_bbox(self, x_slice: slice, y_slice: slice) -> xr.Dataset:
        """
        Returns the bounds of the image container.

        Parameters
        ----------
        x_slice : slice
            The slice representing the x-coordinates for the bounding box.
        y_slice : slice
            The slice representing the y-coordinates for the bounding box.

        Returns:
        --------
        xarray.Dataset
            The updated image container.
        """

        # get the dimensionality of the image
        xdim = self._obj.coords[Dims.X]
        ydim = self._obj.coords[Dims.Y]

        # set the start and stop indices
        x_start = xdim[0] if x_slice.start is None else x_slice.start
        y_start = ydim[0] if y_slice.start is None else y_slice.start
        x_stop = xdim[-1] if x_slice.stop is None else x_slice.stop
        y_stop = ydim[-1] if y_slice.stop is None else y_slice.stop

        # set up query
        query = {
            Dims.X: x_slice,
            Dims.Y: y_slice,
        }

        # handle case when there are cells in the image
        if Dims.CELLS in self._obj.dims:
            # num_cells = self._obj.dims[Dims.CELLS]

            coords = self._obj[Layers.OBS]
            cells = (
                (coords.loc[:, Features.X] >= x_start)
                & (coords.loc[:, Features.X] <= x_stop)
                & (coords.loc[:, Features.Y] >= y_start)
                & (coords.loc[:, Features.Y] <= y_stop)
            ).values
            # calculates the number of cells that were dropped due setting the bounding box
            # lost_cells = num_cells - sum(cells)

            # if lost_cells > 0:
            # logger.warning(f"Dropped {lost_cells} cells.")

            # finalise query
            query[Dims.CELLS] = cells

        return self._obj.sel(query)

    def get_channels(self, channels: Union[List[str], str]) -> xr.Dataset:
        """
        Returns a single channel as a numpy array.

        Parameters
        ----------
        channels: Union[str, list]
            The name of the channel or a list of channel names.

        Returns
        -------
        xarray.Dataset
            The selected channels as a new image container.
        """
        if isinstance(channels, str):
            channels = [channels]
        # build query
        query = {Dims.CHANNELS: channels}

        return self._obj.sel(query)

    def add_channel(self, channels: Union[str, list], array: np.ndarray) -> xr.Dataset:
        """
        Adds channel(s) to an existing image container.

        Parameters
        ----------
        channels : Union[str, list]
            The name of the channel or a list of channel names to be added.
        array : np.ndarray
            The numpy array representing the channel(s) to be added.

        Returns
        -------
        xarray.Dataset
            The updated image container with added channel(s).
        """
        assert type(array) is np.ndarray, "Added channel(s) must be numpy arrays"

        if array.ndim == 2:
            array = np.expand_dims(array, 0)

        if type(channels) is str:
            channels = [channels]

        self_channels, self_x_dim, self_y_dim = self._obj[Layers.IMAGE].shape
        other_channels, other_x_dim, other_y_dim = array.shape

        assert (
            len(channels) == other_channels
        ), "The length of channels must match the number of channels in array (DxMxN)."
        assert (self_x_dim == other_x_dim) & (self_y_dim == other_y_dim), "Dims do not match."

        da = xr.DataArray(
            array,
            coords=[channels, range(other_x_dim), range(other_y_dim)],
            dims=Dims.IMAGE,
            name=Layers.IMAGE,
        )
        # im = xr.concat([self._obj[Layers.IMAGE], da], dim=Dims.IMAGE[0])

        return xr.merge([self._obj, da])

    def add_segmentation(self, segmentation: np.ndarray, copy: bool = True) -> xr.Dataset:
        """
        Adds a segmentation mask (_segmentation) field to the xarray dataset.

        Parameters
        ----------
        segmentation : np.ndarray
            A segmentation mask, i.e., a np.ndarray with image.shape = (x, y),
            that indicates the location of each cell.
        copy : bool
            If true the segmentation mask is copied.

        Returns:
        --------
        xr.Dataset
            The amended xarray.
        """

        assert ~np.any(segmentation < 0), "A segmentation mask may not contain negative numbers."

        y_dim, x_dim = segmentation.shape

        assert (x_dim == self._obj.dims[Dims.X]) & (
            y_dim == self._obj.dims[Dims.Y]
        ), "The shape of segmentation mask does not match that of the image."

        if copy:
            segmentation = segmentation.copy()

        # crete a data array with the segmentation mask
        da = xr.DataArray(
            segmentation,
            coords=[self._obj.coords[Dims.Y], self._obj.coords[Dims.X]],
            dims=[Dims.Y, Dims.X],
            name=Layers.SEGMENTATION,
        )

        # add cell coordinates
        obj = self._obj.copy()
        obj.coords[Dims.CELLS] = np.unique(segmentation[segmentation > 0]).astype(int)

        return xr.merge([obj, da]).pp.add_observations()

    def add_observations(
        self,
        properties: Union[str, list, tuple] = ("label", "centroid"),
        return_xarray: bool = False,
    ) -> xr.Dataset:
        """
        Adds properties derived from the mask to the image container.

        Parameters
        ----------
        properties : Union[str, list, tuple]
            A list of properties to be added to the image container. See
            skimage.measure.regionprops_table for a list of available properties.
        return_xarray : bool
            If true, the function returns an xarray.DataArray with the properties
            instead of adding them to the image container.

        Returns
        -------
        xr.DataSet
            The amended image container.
        """
        if Layers.SEGMENTATION not in self._obj:
            raise ValueError("No segmentation mask found.")

        if type(properties) is str:
            properties = [properties]

        if "label" not in properties:
            properties = ["label", *properties]

        table = regionprops_table(self._obj[Layers.SEGMENTATION].values, properties=properties)

        label = table.pop("label")
        data = []
        cols = []

        for k, v in table.items():
            if Dims.FEATURES in self._obj.coords:
                if k in self._obj.coords[Dims.FEATURES] and not return_xarray:
                    logger.warning(f"Found {k} in _obs. Skipping.")
                    continue
            cols.append(k)
            data.append(v)

        if len(data) == 0:
            logger.warning("Warning: No properties were added.")
            return self._obj

        da = xr.DataArray(
            np.stack(data, -1),
            coords=[label, cols],
            dims=[Dims.CELLS, Dims.FEATURES],
            name=Layers.OBS,
        )

        if return_xarray:
            return da

        # if there are already observations, concatenate them
        if Layers.OBS in self._obj:
            logger.info("Found _obs in image container. Concatenating.")
            da = xr.concat(
                [self._obj[Layers.OBS].copy(), da],
                dim=Dims.FEATURES,
            )

        return xr.merge([self._obj, da])

    def add_quantification(
        self,
        channels: Union[str, list] = "all",
        func=sum_intensity,
        remove_unlabeled=True,
        key_added: str = Layers.INTENSITY,
        return_xarray=False,
    ) -> xr.Dataset:
        """
        Quantify channel intensities over the segmentation mask.

        Parameters
        ----------
        channels : Union[str, list], optional
            The name of the channel or a list of channel names to be added. Default is "all".
        func : Callable, optional
            The function used for quantification. Default is sum_intensity.
        remove_unlabeled : bool, optional
            Whether to remove unlabeled cells. Default is True.
        key_added : str, optional
            The key under which the quantification data will be stored in the image container. Default is Layers.INTENSITY.
        return_xarray : bool, optional
            If True, the function returns an xarray.DataArray with the quantification data instead of adding it to the image container.

        Returns
        -------
        xr.Dataset or xr.DataArray
            The updated image container with added quantification data or the quantification data as a separate xarray.DataArray.
        """
        if Layers.SEGMENTATION not in self._obj:
            raise ValueError("No segmentation mask found.")

        if key_added in self._obj:
            logger.warning(f"Found {key_added} in image container. Please add a different key.")
            return self._obj

        if Dims.CELLS not in self._obj.coords:
            logger.warning("No cell coordinates found. Adding _obs table.")
            self._obj = self._obj.pp.add_observations()

        measurements = []
        all_channels = self._obj.coords[Dims.CHANNELS].values.tolist()

        segmentation = self._obj[Layers.SEGMENTATION].values
        segmentation = _remove_unlabeled_cells(segmentation, self._obj.coords[Dims.CELLS].values)

        image = np.rollaxis(self._obj[Layers.IMAGE].values, 0, 3)
        props = regionprops_table(segmentation, intensity_image=image, extra_properties=(func,))
        cell_idx = props.pop("label")
        for k in sorted(props.keys(), key=lambda x: int(x.split("-")[-1])):
            if k.startswith(func.__name__):
                measurements.append(props[k])

        da = xr.DataArray(
            np.stack(measurements, -1),
            coords=[cell_idx, all_channels],
            dims=[Dims.CELLS, Dims.CHANNELS],
            name=key_added,
        )

        if return_xarray:
            return da

        return xr.merge([self._obj, da])

    def add_quantification_from_dataframe(self, df: pd.DataFrame, key_added: str = Layers.INTENSITY) -> xr.Dataset:
        """
        Adds an observation table to the image container. Columns of the
        dataframe have to match the channel coordinates of the image
        container, and the index of the dataframe has to match the cell coordinates
        of the image container.

        Parameters
        ----------
        df : pd.DataFrame
            A dataframe with the quantification values.
        key_added : str, optional
            The key under which the quantification data will be added to the image container.

        Returns
        -------
        xr.DataSet
            The amended image container.
        """
        if Layers.SEGMENTATION not in self._obj:
            raise ValueError("No segmentation mask found. A segmentation mask is required to add quantification.")

        # pulls out the cell and channel coordinates from the image container
        cells = self._obj.coords[Dims.CELLS].values
        channels = self._obj.coords[Dims.CHANNELS].values

        # create a data array from the dataframe
        da = xr.DataArray(
            df.loc[cells, channels].values,
            coords=[cells, channels],
            dims=[Dims.CELLS, Dims.CHANNELS],
            name=key_added,
        )

        return xr.merge([self._obj, da])

    def add_properties(
        self, array: Union[np.ndarray, list], prop: str = Features.LABELS, return_xarray: bool = False
    ) -> xr.Dataset:
        """
        Adds properties to the image container.

        Parameters
        ----------
        array : Union[np.ndarray, list]
            An array or list of properties to be added to the image container.
        prop : str, optional
            The name of the property. Default is Features.LABELS.
        return_xarray : bool, optional
            If True, the function returns an xarray.DataArray with the properties instead of adding them to the image container.

        Returns
        -------
        xr.Dataset or xr.DataArray
            The updated image container with added properties or the properties as a separate xarray.DataArray.
        """
        unique_labels = np.unique(self._obj[Layers.OBS].sel({Dims.FEATURES: Features.LABELS}))

        if type(array) is list:
            array = np.array(array)

        if prop == Features.LABELS:
            unique_labels = np.unique(_format_labels(array))

        da = xr.DataArray(
            array.reshape(-1, 1),
            coords=[unique_labels.astype(int), [prop]],
            dims=[Dims.LABELS, Dims.PROPS],
            name=Layers.LABELS,
        )

        if return_xarray:
            return da

        if Layers.LABELS in self._obj:
            da = xr.concat(
                [self._obj[Layers.LABELS], da],
                dim=Dims.PROPS,
            )

        return xr.merge([da, self._obj])

    def add_labels(
        self,
        df: Union[pd.DataFrame, None] = None,
        cell_col: str = "cell",
        label_col: str = "label",
        colors: Union[list, None] = None,
        names: Union[list, None] = None,
    ) -> xr.Dataset:
        """
        Adds labels to the image container.

        Parameters
        ----------
        df : Union[pd.DataFrame, None], optional
            A dataframe with the cell and label information. If None, a default labeling will be applied.
        cell_col : str, optional
            The name of the column in the dataframe representing cell coordinates. Default is "cell".
        label_col : str, optional
            The name of the column in the dataframe representing cell labels. Default is "label".
        colors : Union[list, None], optional
            A list of colors corresponding to the cell labels. If None, random colors will be assigned. Default is None.
        names : Union[list, None], optional
            A list of names corresponding to the cell labels. If None, default names will be assigned. Default is None.

        Returns
        -------
        xr.Dataset
            The updated image container with added labels.
        """
        if df is None:
            cells = self._obj.coords[Dims.CELLS].values
            labels = np.ones(len(cells))
            formated_labels = np.ones(len(cells))
            unique_labels = np.unique(formated_labels)
        else:
            sub = df.loc[:, [cell_col, label_col]].dropna()
            cells = sub.loc[:, cell_col].to_numpy().squeeze()
            labels = sub.loc[:, label_col].to_numpy().squeeze()

            if np.all([isinstance(i, str) for i in labels]):
                unique_labels = np.unique(labels)
                label_to_num = dict(zip(unique_labels, range(1, len(unique_labels) + 1)))
<<<<<<< HEAD
=======

>>>>>>> dc457194
                # num_to_label = {v: k for k, v in label_to_num.items()}
                labels = np.array([label_to_num[label] for label in labels])
                names = [k for k, v in sorted(label_to_num.items(), key=lambda x: x[1])]

            assert ~np.all(labels < 0), "Labels must be >= 0."

            formated_labels = _format_labels(labels)
            unique_labels = np.unique(formated_labels)

        if np.all(formated_labels == labels):
            da = xr.DataArray(
                np.stack([formated_labels, labels], -1),
                coords=[cells, [Features.LABELS, Features.ORIGINAL_LABELS]],
                dims=[Dims.CELLS, Dims.FEATURES],
                name=Layers.OBS,
            )
        else:
            da = xr.DataArray(
                np.stack([formated_labels, labels], -1),
                coords=[
                    cells,
                    [
                        Features.LABELS,
                        Features.ORIGINAL_LABELS,
                    ],
                ],
                dims=[Dims.CELLS, Dims.FEATURES],
                name=Layers.OBS,
            )

        da = da.where(
            da.coords[Dims.CELLS].isin(
                self._obj.coords[Dims.CELLS],
            ),
            drop=True,
        )

        self._obj = xr.merge([self._obj.sel(cells=da.cells), da])

        if colors is not None:
            assert len(colors) == len(unique_labels), "Colors has the same."
        else:
            colors = np.random.choice(COLORS, size=len(unique_labels), replace=False)

        self._obj = self._obj.pp.add_properties(colors, Props.COLOR)

        if names is not None:
            assert len(names) == len(unique_labels), "Names has the same."
        else:
            names = [f"Cell type {i+1}" for i in range(len(unique_labels))]

        self._obj = self._obj.pp.add_properties(names, Props.NAME)
        self._obj[Layers.SEGMENTATION].values = _remove_unlabeled_cells(
            self._obj[Layers.SEGMENTATION].values, self._obj.coords[Dims.CELLS].values
        )

        # import pdb;pdb.set_trace()
        return xr.merge([self._obj.sel(cells=da.cells), da])

    def restore(self, method="wiener", **kwargs):
        """
        Restores the image using a specified method.

        Parameters
        ----------
        method : str, optional
            The method used for image restoration. Options are "wiener", "unsupervised_wiener", or "threshold". Default is "wiener".
        **kwargs : dict, optional
            Additional keyword arguments specific to the chosen method.

        Returns
        -------
        xr.Dataset
            The restored image container.
        """
        image_layer = self._obj[Layers.IMAGE]

        obj = self._obj.drop(Layers.IMAGE)

        if method == "wiener":
            restored = wiener(image_layer.values)
        elif method == "unsupervised_wiener":
            psf = np.ones((5, 5)) / 25
            restored, _ = unsupervised_wiener(image_layer.values.squeeze(), psf)
            restored = np.expand_dims(restored, 0)
        elif method == "threshold":
            value = kwargs.get("value", 128)
            rev_func = kwargs.get("rev_func", lambda x: x)
            restored = np.zeros_like(image_layer)
            idx = np.where(image_layer > rev_func(value))
            restored[idx] = image_layer[idx]
        elif method == "median":
            selem = kwargs.get("selem", disk(radius=1))
            restored = median(image_layer.values.squeeze(), footprint=selem)
        elif method == "mean":
            selem = kwargs.get("selem", disk(radius=1))
            restored = mean(image_layer.values.squeeze(), footprint=selem)
        elif method == "minimum":
            selem = kwargs.get("selem", disk(radius=1))
            restored = minimum(image_layer.values.squeeze(), footprint=selem)
        elif method == "maximum":
            selem = kwargs.get("selem", disk(radius=1))
            restored = maximum(image_layer.values.squeeze(), footprint=selem)
        elif method == "medfilt2d":
            kernel_size = kwargs.get("kernel_size", 3)
            
            if image_layer.values.ndim == 3:
                restore_array = []
                for i in range(image_layer.values.shape[0]):
                    restore_array.append(medfilt2d(image_layer.values[i].squeeze(), kernel_size))
                restored = np.stack(restore_array, 0)
            else:        
                restored = medfilt2d(image_layer.values.squeeze(), kernel_size)

        if restored.ndim == 2:
            restored = np.expand_dims(restored, 0)

        normed = xr.DataArray(
            restored,
            coords=image_layer.coords,
            dims=[Dims.CHANNELS, Dims.Y, Dims.X],
            name=Layers.IMAGE,
        )
        return xr.merge([obj, normed])

    def filter(self, quantile: float = 0.99, key_added: Optional[str] = None):
        # Pull out the image from its corresponding field (by default "_image")
        image_layer = self._obj[Layers.IMAGE]
        if isinstance(quantile, list):
            quantile = np.array(quantile)
        # Calulate quat
        lower = np.quantile(image_layer.values.reshape(image_layer.values.shape[0], -1), quantile, axis=1)
        print(lower, lower.shape)
        filtered = (image_layer - np.expand_dims(np.diag(lower) if lower.ndim > 1 else lower, (1, 2))).clip(min=0)

        if key_added is None:
            obj = self._obj.drop(Layers.IMAGE)

        filtered = xr.DataArray(
            filtered,
            coords=image_layer.coords,
            dims=[Dims.CHANNELS, Dims.Y, Dims.X],
            name=Layers.IMAGE if key_added is None else key_added,
        )
        return xr.merge([obj, filtered])

    def normalize(self):
        """
        Performs a percentile normalization on each channel.

        Returns
        -------
        xr.Dataset
            The image container with the normalized image stored in Layers.PLOT.
        """
        image_layer = self._obj[Layers.IMAGE]
        normed = xr.DataArray(
            _normalize(image_layer.values),
            coords=image_layer.coords,
            dims=[Dims.CHANNELS, Dims.Y, Dims.X],
            name=Layers.PLOT,
        )

        return xr.merge([self._obj, normed])

    def downsample(self, rate: int):
        image_layer = self._obj[Layers.IMAGE]
        # image_data = image_layer.values[:, ::rate,::rate]

        x = self._obj.x.values[::rate]
        y = self._obj.y.values[::rate]
        c = self._obj.channels.values
        # import pdb;pdb.set_trace()
        img = image_layer.values[:, ::rate, ::rate]
        # import pdb;pdb.set_trace()
        new_img = xr.DataArray(img, coords=[c, y, x], dims=[Dims.CHANNELS, Dims.Y, Dims.X], name=Layers.IMAGE)
        # import pdb;pdb.set_trace()
        obj = self._obj.drop(Layers.IMAGE)
        # import pdb;pdb.set_trace()

        if Layers.SEGMENTATION in self._obj:
            seg_layer = self._obj[Layers.SEGMENTATION]
            # import pdb;pdb.set_trace()
            new_seg = xr.DataArray(
                seg_layer.values[::rate, ::rate], coords=[y, x], dims=[Dims.Y, Dims.X], name=Layers.SEGMENTATION
            )
            # import pdb;pdb.set_trace()
            obj = obj.drop(Layers.SEGMENTATION)

        obj = obj.drop_dims([Dims.Y, Dims.X])

        return xr.merge([obj, new_img, new_seg])

    def colorize(
        self,
        colors: List[str] = [
            "#e6194B",
            "#3cb44b",
            "#ffe119",
            "#4363d8",
            "#f58231",
            "#911eb4",
            "#42d4f4",
            "#f032e6",
            "#bfef45",
            "#fabed4",
            "#469990",
            "#dcbeff",
            "#9A6324",
            "#fffac8",
            "#800000",
            "#aaffc3",
            "#808000",
            "#ffd8b1",
            "#000075",
            "#a9a9a9",
        ],
        background: str = "black",
        normalize: bool = True,
        merge: bool = True,
    ) -> xr.Dataset:
        """
        Colorizes a stack of images.

        Parameters
        ----------
        colors : List[str], optional
            A list of strings that denote the color of each channel. Default is ["C0", "C1", "C2", "C3"].
        background : str, optional
            Background color of the colorized image. Default is "black".
        normalize : bool, optional
            Normalize the image prior to colorizing it. Default is True.
        merge : True, optional
            Merge the channel dimension. Default is True.

        Returns
        -------
        xr.Dataset
            The image container with the colorized image stored in Layers.PLOT.
        """
        if isinstance(colors, str):
            colors = [colors]

        image_layer = self._obj[Layers.IMAGE]
        colored = _colorize(
            image_layer.values,
            colors=colors,
            background=background,
            normalize=normalize,
        )
        da = xr.DataArray(
            colored,
            coords=[
                image_layer.coords[Dims.CHANNELS],
                image_layer.coords[Dims.Y],
                image_layer.coords[Dims.X],
                ["r", "g", "b", "a"],
            ],
            dims=[Dims.CHANNELS, Dims.Y, Dims.X, Dims.RGBA],
            name=Layers.PLOT,
            attrs={Attrs.IMAGE_COLORS: {k.item(): v for k, v in zip(image_layer.coords[Dims.CHANNELS], colors)}},
        )

        if merge:
            da = da.sum(Dims.CHANNELS, keep_attrs=True)
            da.values[da.values > 1] = 1.0

        return xr.merge([self._obj, da])

    def render_segmentation(
        self,
        alpha: float = 0,
        alpha_boundary: float = 1,
        mode: str = "inner",
    ) -> xr.Dataset:
        """
        Render the segmentation layer of the data object.

        This method renders the segmentation layer of the data object and returns an updated data object
        with the rendered visualization. The rendered segmentation is represented in RGBA format.

        Parameters
        ----------
        alpha : float, optional
            The alpha value to control the transparency of the rendered segmentation. Default is 0.
        alpha_boundary : float, optional
            The alpha value for boundary pixels in the rendered segmentation. Default is 1.
        mode : str, optional
            The mode for rendering the segmentation: "inner" for internal region, "boundary" for boundary pixels.
            Default is "inner".

        Returns
        -------
        any
            The updated data object with the rendered segmentation as a new plot layer.

        Notes
        -----
        - The function extracts the segmentation layer and information about boundary pixels from the data object.
        - It applies the specified alpha values and mode to render the segmentation.
        - The rendered segmentation is represented in RGBA format and added as a new plot layer to the data object.
        """
        assert Layers.SEGMENTATION in self._obj, "Add Segmentation first."

        color_dict = {1: "white"}
        cmap = _get_listed_colormap(color_dict)
        segmentation = self._obj[Layers.SEGMENTATION].values
        segmentation = _remove_segmentation_mask_labels(segmentation, self._obj.coords[Dims.CELLS].values)
        # mask = _label_segmentation_mask(segmentation, cells_dict)

        if Layers.PLOT in self._obj:
            attrs = self._obj[Layers.PLOT].attrs
            rendered = _render_label(
                segmentation,
                cmap,
                self._obj[Layers.PLOT].values,
                alpha=alpha,
                alpha_boundary=alpha_boundary,
                mode=mode,
            )
            self._obj = self._obj.drop_vars(Layers.PLOT)
        else:
            attrs = {}
            rendered = _render_label(
                segmentation,
                cmap,
                alpha=alpha,
                alpha_boundary=alpha_boundary,
                mode=mode,
            )

        da = xr.DataArray(
            rendered,
            coords=[
                self._obj.coords[Dims.Y],
                self._obj.coords[Dims.X],
                ["r", "g", "b", "a"],
            ],
            dims=[Dims.Y, Dims.X, Dims.RGBA],
            name=Layers.PLOT,
            attrs=attrs,
        )
        return xr.merge([self._obj, da])

    def render_label(
        self, alpha: float = 0, alpha_boundary: float = 1, mode: str = "inner", override_color: Union[str, None] = None
    ) -> xr.Dataset:
        """
        Render the labeled cells in the data object.

        This method renders the labeled cells in the data object based on the label colors and segmentation.
        The rendered visualization is represented in RGBA format.

        Parameters
        ----------
        alpha : float, optional
            The alpha value to control the transparency of the rendered labels. Default is 0.
        alpha_boundary : float, optional
            The alpha value for boundary pixels in the rendered labels. Default is 1.
        mode : str, optional
            The mode for rendering the labels: "inner" for internal region, "boundary" for boundary pixels.
            Default is "inner".
        override_color : any, optional
            The color value to override the default label colors. Default is None.

        Returns
        -------
        any
            The updated data object with the rendered labeled cells as a new plot layer.

        Raises
        ------
        AssertionError
            If the data object does not contain label information. Use 'add_labels' function to add labels first.

        Notes
        -----
        - The function retrieves label colors from the data object and applies the specified alpha values and mode.
        - It renders the labeled cells based on the label colors and the segmentation layer.
        - The rendered visualization is represented in RGBA format and added as a new plot layer to the data object.
        - If 'override_color' is provided, all labels will be rendered using the specified color.
        """
        assert Layers.LABELS in self._obj, "Add labels via the add_labels function first."

        # TODO: Attribute class in constants.py
        color_dict = self._obj.la._label_to_dict(Props.COLOR, relabel=True)
        if override_color is not None:
            color_dict = {k: override_color for k in color_dict.keys()}

        cmap = _get_listed_colormap(color_dict)

        cells_dict = self._obj.la._cells_to_label(relabel=True)
        segmentation = self._obj[Layers.SEGMENTATION].values
        mask = _label_segmentation_mask(segmentation, cells_dict)

        if Layers.PLOT in self._obj:
            attrs = self._obj[Layers.PLOT].attrs
            rendered = _render_label(
                mask,
                cmap,
                self._obj[Layers.PLOT].values,
                alpha=alpha,
                alpha_boundary=alpha_boundary,
                mode=mode,
            )
            self._obj = self._obj.drop_vars(Layers.PLOT)
        else:
            attrs = {}
            rendered = _render_label(mask, cmap, alpha=alpha, alpha_boundary=alpha_boundary, mode=mode)

        da = xr.DataArray(
            rendered,
            coords=[
                self._obj.coords[Dims.Y],
                self._obj.coords[Dims.X],
                ["r", "g", "b", "a"],
            ],
            dims=[Dims.Y, Dims.X, Dims.RGBA],
            name=Layers.PLOT,
            attrs=attrs,
        )

        return xr.merge([self._obj, da])<|MERGE_RESOLUTION|>--- conflicted
+++ resolved
@@ -532,10 +532,6 @@
             if np.all([isinstance(i, str) for i in labels]):
                 unique_labels = np.unique(labels)
                 label_to_num = dict(zip(unique_labels, range(1, len(unique_labels) + 1)))
-<<<<<<< HEAD
-=======
-
->>>>>>> dc457194
                 # num_to_label = {v: k for k, v in label_to_num.items()}
                 labels = np.array([label_to_num[label] for label in labels])
                 names = [k for k, v in sorted(label_to_num.items(), key=lambda x: x[1])]
